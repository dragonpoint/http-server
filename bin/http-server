#!/usr/bin/env node

'use strict';

var colors     = require('colors/safe'),
    os         = require('os'),
    httpServer = require('../lib/http-server'),
    portfinder = require('portfinder'),
    opener     = require('opener'),
    argv       = require('optimist')
      .boolean('cors')
      .argv;

var ifaces = os.networkInterfaces();

if (argv.h || argv.help) {
  console.log([
    'usage: http-server [path] [options]',
    '',
    'options:',
    '  -p --port    Port to use [8080]',
    '  -a           Address to use [0.0.0.0]',
    '  -d           Show directory listings [true]',
    '  -i           Display autoIndex [true]',
    '  -g --gzip    Serve gzip files when possible [false]',
    '  -e --ext     Default file extension if none supplied [none]',
    '  -s --silent  Suppress log messages from output',
    '  --cors[=headers]   Enable CORS via the "Access-Control-Allow-Origin" header',
    '                     Optionally provide CORS headers list separated by commas',
    '  -o [path]    Open browser window after starting the server',
    '  -c           Cache time (max-age) in seconds [3600], e.g. -c10 for 10 seconds.',
    '               To disable caching, use -c-1.',
    '  -U --utc     Use UTC time format in log messages.',
    '',
    '  -P --proxy   Fallback proxy if the request cannot be resolved. e.g.: http://someurl.com',
    '',
    '  -S --ssl     Enable https.',
    '  -C --cert    Path to ssl cert file (default: cert.pem).',
    '  -K --key     Path to ssl key file (default: key.pem).',
    '',
    '  -r --robots  Respond to /robots.txt [User-agent: *\\nDisallow: /]',
    '  --no-dotfiles  Do not show dotfiles',
    '  -h --help    Print this list and exit.'
  ].join('\n'));
  process.exit();
}

var port = argv.p || argv.port || parseInt(process.env.PORT, 10),
    host = argv.a || '0.0.0.0',
    ssl = !!argv.S || !!argv.ssl,
    proxy = argv.P || argv.proxy,
    utc = argv.U || argv.utc,
    logger;

if (!argv.s && !argv.silent) {
  logger = {
    info: console.log,
    request: function (req, res, error) {
      var date = utc ? new Date().toUTCString() : new Date();
      if (error) {
        logger.info(
          '[%s] "%s %s" Error (%s): "%s"',
          date, colors.red(req.method), colors.red(req.url),
          colors.red(error.status.toString()), colors.red(error.message)
        );
      }
      else {
        logger.info(
          '[%s] "%s %s" "%s"',
          date, colors.cyan(req.method), colors.cyan(req.url),
          req.headers['user-agent']
        );
      }
    }
  };
}
else if (colors) {
  logger = {
    info: function () {},
    request: function () {}
  };
}

if (!port) {
  portfinder.basePort = 8080;
  portfinder.getPort(function (err, port) {
    if (err) { throw err; }
    listen(port);
  });
}
else {
  listen(port);
}

function listen(port) {
  var options = {
    root: argv._[0],
    cache: argv.c,
    showDir: argv.d,
    autoIndex: argv.i,
    gzip: argv.g || argv.gzip,
    robots: argv.r || argv.robots,
    ext: argv.e || argv.ext,
    logFn: logger.request,
    proxy: proxy,
    showDotfiles: argv.dotfiles
  };

  if (argv.cors) {
    options.cors = true;
    if (typeof argv.cors === 'string') {
      options.corsHeaders = argv.cors;
    }
  }

  if (ssl) {
    options.https = {
      cert: argv.C || argv.cert || 'cert.pem',
      key: argv.K || argv.key || 'key.pem'
    };
  }

  var server = httpServer.createServer(options);
  server.listen(port, host, function () {
    var canonicalHost = host === '0.0.0.0' ? '127.0.0.1' : host,
        protocol      = ssl ? 'https://' : 'http://';

    logger.info([colors.yellow('Starting up http-server, serving '),
      colors.cyan(server.root),
      ssl ? (colors.yellow(' through') + colors.cyan(' https')) : '',
      colors.yellow('\nAvailable on:')
    ].join(''));

    if (argv.a && host !== '0.0.0.0') {
      logger.info(('  ' + protocol + canonicalHost + ':' + colors.green(port.toString())));
    }
    else {
      Object.keys(ifaces).forEach(function (dev) {
        ifaces[dev].forEach(function (details) {
          if (details.family === 'IPv4') {
            logger.info(('  ' + protocol + details.address + ':' + colors.green(port.toString())));
          }
        });
      });
    }

    if (typeof proxy === 'string') {
      logger.info('Unhandled requests will be served from: ' + proxy);
    }

    logger.info('Hit CTRL-C to stop the server');
    if (argv.o) {
<<<<<<< HEAD
      var openUrl = protocol + canonicalHost + ':' + port;
      if (typeof argv.o === 'string') {
        openUrl += argv.o[0] === '/' ? argv.o : '/' + argv.o;
      }
      logger.info('open: ' + openUrl);
      opener(openUrl);
=======
      opener(
        protocol + canonicalHost + ':' + port,
        { command: argv.o !== true ? argv.o : null }
      );
>>>>>>> 74ba105a
    }
  });
}

if (process.platform === 'win32') {
  require('readline').createInterface({
    input: process.stdin,
    output: process.stdout
  }).on('SIGINT', function () {
    process.emit('SIGINT');
  });
}

process.on('SIGINT', function () {
  logger.info(colors.red('http-server stopped.'));
  process.exit();
});

process.on('SIGTERM', function () {
  logger.info(colors.red('http-server stopped.'));
  process.exit();
});<|MERGE_RESOLUTION|>--- conflicted
+++ resolved
@@ -150,19 +150,12 @@
 
     logger.info('Hit CTRL-C to stop the server');
     if (argv.o) {
-<<<<<<< HEAD
       var openUrl = protocol + canonicalHost + ':' + port;
       if (typeof argv.o === 'string') {
         openUrl += argv.o[0] === '/' ? argv.o : '/' + argv.o;
       }
       logger.info('open: ' + openUrl);
       opener(openUrl);
-=======
-      opener(
-        protocol + canonicalHost + ':' + port,
-        { command: argv.o !== true ? argv.o : null }
-      );
->>>>>>> 74ba105a
     }
   });
 }
