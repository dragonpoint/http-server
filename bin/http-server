--- conflicted
+++ resolved
@@ -1,18 +1,15 @@
 #!/usr/bin/env node
 
 var colors     = require('colors'),
+    os         = require('os'),
     httpServer = require('../lib/http-server'),
     portfinder = require('portfinder'),
-<<<<<<< HEAD
-    opener = require('opener');
-    os = require('os');
-    ifaces = os.networkInterfaces();
-=======
-    opener = require('opener'),
-    argv = require('optimist')
+    opener     = require('opener'),
+    argv       = require('optimist')
       .boolean('cors')
       .argv;
->>>>>>> ac38a041
+
+var ifaces = os.networkInterfaces();
 
 if (argv.h || argv.help) {
   console.log([
@@ -100,9 +97,9 @@
 
     log('Starting up http-server, serving '.yellow
       + server.root.cyan
-<<<<<<< HEAD
-      + ' on port: '.yellow
-      + port.toString().cyan);
+      + (ssl ? (' through'.yellow + ' https'.cyan) : '')
+      + ' on: '.yellow
+      + (protocol + '//' + host + ':' + port).cyan);
 
     log('\nAvailable on:'.yellow);
 
@@ -114,16 +111,9 @@
       });
     }
 
-    log('Hit CTRL-C to stop the server');
-=======
-      + (ssl ? (' through'.yellow + ' https'.cyan) : '')
-      + ' on: '.yellow
-      + (protocol + '//' + host + ':' + port).cyan);
-
     if (typeof proxy === 'string') {
       log('Unhandled requests will be served from: ' + proxy);
     }
->>>>>>> ac38a041
 
     log('Hit CTRL-C to stop the server');
     if (argv.o) {
